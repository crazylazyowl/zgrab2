package zgrab2

import (
	"errors"
	"net"
	"regexp"
	"strconv"
	"strings"

	"time"

	"github.com/zmap/zflags"
)

var parser *flags.Parser

func init() {
	parser = flags.NewParser(&config, flags.Default)
}

// NewIniParser creates and returns a ini parser initialized
// with the default parser
func NewIniParser() *flags.IniParser {
	return flags.NewIniParser(parser)
}

// AddCommand adds a module to the parser and returns a pointer to
// a flags.command object or an error
func AddCommand(command string, shortDescription string, longDescription string, port int, m ScanModule) (*flags.Command, error) {
	cmd, err := parser.AddCommand(command, shortDescription, longDescription, m)
	if err != nil {
		return nil, err
	}
	cmd.FindOptionByLongName("port").Default = []string{strconv.FormatUint(uint64(port), 10)}
	cmd.FindOptionByLongName("name").Default = []string{command}
	modules[command] = m
	return cmd, nil
}

// ParseCommandLine parses the commands given on the command line
// and validates the framework configuration (global options)
// immediately after parsing
func ParseCommandLine(flags []string) ([]string, string, ScanFlags, error) {
	posArgs, moduleType, f, err := parser.ParseCommandLine(flags)
	if err == nil {
		validateFrameworkConfiguration()
	}
	sf, _ := f.(ScanFlags)
	return posArgs, moduleType, sf, err
}

<<<<<<< HEAD
var InsufficientBufferError = errors.New("Not enough buffer space")
=======
// ParseTarget takes input as a string and parses it into either an IPNet
// (may have empty mask and just contain IP , domain name, or errors, may
// return both IPNet and domain name
func ParseTarget(s string) (*net.IPNet, string, error) {
	i := strings.IndexByte(s, ',')
	j := strings.IndexByte(s, '/')

	switch {
	case i == -1 && j == -1:
		// just ip or domain
		if ip := net.ParseIP(s); ip != nil {
			return &net.IPNet{IP: ip}, "", nil
		}
		ips, err := net.LookupIP(s)
		if err != nil {
			return nil, "", err
		}
		return &net.IPNet{IP: ips[0]}, s, nil // only return first IP after a lookup
	case i == -1:
		// cidr block
		_, ipnet, err := net.ParseCIDR(s)
		if err != nil {
			return nil, "", err
		}
		return ipnet, "", nil
	case j == -1:
		// ip,domain
		str := strings.Split(s, ",")
		if len(str) != 2 {
			return nil, "", errors.New("malformed input")
		}
		d := strings.TrimSpace(str[1])
		if ip := net.ParseIP(str[0]); ip != nil {
			return &net.IPNet{IP: ip}, d, nil
		}
		return nil, d, nil
	}
	return nil, "", nil
}

func incrementIP(ip net.IP) {
	for j := len(ip) - 1; j >= 0; j-- {
		ip[j]++
		if ip[j] > 0 {
			break
		}
	}
}

func duplicateIP(ip net.IP) net.IP {
	dup := make(net.IP, len(ip))
	copy(dup, ip)
	return dup
}

// ReadAvaiable reads what it can without blocking for more than
// defaultReadTimeout per read, or defaultTotalTimeout for the whole session.
// Reads at most defaultMaxReadSize bytes.
func ReadAvailable(conn net.Conn) ([]byte, error) {
	const defaultReadTimeout = 10 * time.Millisecond
	const defaultMaxReadSize = 1024 * 512
	// if the buffer size exactly matches the number of bytes returned, we hit
	// a corner case where we attempt to read even though there is nothing
	// available. Otherwise we should be able to return without blocking at all.
	// So -- it's better to be large than small, but the worst case is getting
	// the exact right number of bytes.
	const defaultBufferSize = 8209

	return ReadAvailableWithOptions(conn, defaultBufferSize, defaultReadTimeout, 0, defaultMaxReadSize)
}

// Make this implement the net.Error interface so that err.(net.Error).Timeout() works.
type errTotalTimeout string

const (
	ErrTotalTimeout = errTotalTimeout("timeout")
)

func (err errTotalTimeout) Error() string {
	return string(err)
}

func (err errTotalTimeout) Timeout() bool {
	return true
}

func (err errTotalTimeout) Temporary() bool {
	return false
}

// ReadAvailableWithOptions reads whatever can be read (up to maxReadSize) from
// conn without blocking for longer than readTimeout per read, or totalTimeout
// for the entire session. A totalTimeout of 0 means attempt to use the
// connection's timeout (or, failing that, 1 second).
// On failure, returns anything it was able to read along with the error.
func ReadAvailableWithOptions(conn net.Conn, bufferSize int, readTimeout time.Duration, totalTimeout time.Duration, maxReadSize int) ([]byte, error) {
	min := func(a, b int) int {
		if a < b {
			return a
		}
		return b
	}
	var totalDeadline time.Time
	if totalTimeout == 0 {
		// Would be nice if this could be taken from the SetReadDeadline(), but that's not possible in general
		const defaultTotalTimeout = 1 * time.Second
		totalTimeout = defaultTotalTimeout
		timeoutConn, isTimeoutConn := conn.(*TimeoutConnection)
		if isTimeoutConn {
			totalTimeout = timeoutConn.Timeout
		}
	}
	if totalTimeout > 0 {
		totalDeadline = time.Now().Add(totalTimeout)
	}

	buf := make([]byte, bufferSize)
	ret := make([]byte, 0)

	// The first read will use any pre-assigned deadlines.
	n, err := conn.Read(buf[0:min(bufferSize, maxReadSize)])
	ret = append(ret, buf[0:n]...)
	if err != nil || n >= maxReadSize {
		return ret, err
	}
	maxReadSize -= n

	// If there were more than bufSize -1 bytes available, read whatever is
	// available without blocking longer than timeout, and do not treat timeouts
	// as an error.
	// Keep reading until we time out or get an error.
	for totalDeadline.IsZero() || totalDeadline.After(time.Now()) {
		deadline := time.Now().Add(readTimeout)
		conn.SetReadDeadline(deadline)
		n, err := conn.Read(buf[0:min(maxReadSize, bufferSize)])
		maxReadSize -= n
		ret = append(ret, buf[0:n]...)
		if err != nil {
			if IsTimeoutError(err) {
				err = nil
			}
			return ret, err
		}
		if err != nil {
			return ret, err
		}
		if n >= maxReadSize {
			return ret, err
		}
	}
	return ret, ErrTotalTimeout
}

var InsufficientBufferError = errors.New("not enough buffer space")
>>>>>>> 724d02d9

// ReadUntilRegex calls connection.Read() until it returns an error, or the cumulatively-read data matches the given regexp
func ReadUntilRegex(connection net.Conn, res []byte, expr *regexp.Regexp) (int, error) {
	buf := res[0:]
	length := 0
	for finished := false; !finished; {
		n, err := connection.Read(buf)
		length += n
		if err != nil {
			return length, err
		}
		if expr.Match(res[0:length]) {
			finished = true
		}
		if length == len(res) {
			return length, InsufficientBufferError
		}
		buf = res[length:]
	}
	return length, nil
}

// TLDMatches checks for a strict TLD match
func TLDMatches(host1 string, host2 string) bool {
	splitStr1 := strings.Split(stripPortNumber(host1), ".")
	splitStr2 := strings.Split(stripPortNumber(host2), ".")

	tld1 := splitStr1[len(splitStr1)-1]
	tld2 := splitStr2[len(splitStr2)-1]

	return tld1 == tld2
}

func stripPortNumber(host string) string {
	return strings.Split(host, ":")[0]
}

type timeoutError interface {
	Timeout() bool
}

// IsTimeoutError checks if the given error corresponds to a timeout (of any type).
func IsTimeoutError(err error) bool {
	if err == nil {
		return false
	}
	if cast, ok := err.(timeoutError); ok {
		return cast.Timeout()
	}
	if cast, ok := err.(*ScanError); ok {
		return cast.Status == SCAN_IO_TIMEOUT || cast.Status == SCAN_CONNECTION_TIMEOUT
	}

	return false
}<|MERGE_RESOLUTION|>--- conflicted
+++ resolved
@@ -47,64 +47,6 @@
 	}
 	sf, _ := f.(ScanFlags)
 	return posArgs, moduleType, sf, err
-}
-
-<<<<<<< HEAD
-var InsufficientBufferError = errors.New("Not enough buffer space")
-=======
-// ParseTarget takes input as a string and parses it into either an IPNet
-// (may have empty mask and just contain IP , domain name, or errors, may
-// return both IPNet and domain name
-func ParseTarget(s string) (*net.IPNet, string, error) {
-	i := strings.IndexByte(s, ',')
-	j := strings.IndexByte(s, '/')
-
-	switch {
-	case i == -1 && j == -1:
-		// just ip or domain
-		if ip := net.ParseIP(s); ip != nil {
-			return &net.IPNet{IP: ip}, "", nil
-		}
-		ips, err := net.LookupIP(s)
-		if err != nil {
-			return nil, "", err
-		}
-		return &net.IPNet{IP: ips[0]}, s, nil // only return first IP after a lookup
-	case i == -1:
-		// cidr block
-		_, ipnet, err := net.ParseCIDR(s)
-		if err != nil {
-			return nil, "", err
-		}
-		return ipnet, "", nil
-	case j == -1:
-		// ip,domain
-		str := strings.Split(s, ",")
-		if len(str) != 2 {
-			return nil, "", errors.New("malformed input")
-		}
-		d := strings.TrimSpace(str[1])
-		if ip := net.ParseIP(str[0]); ip != nil {
-			return &net.IPNet{IP: ip}, d, nil
-		}
-		return nil, d, nil
-	}
-	return nil, "", nil
-}
-
-func incrementIP(ip net.IP) {
-	for j := len(ip) - 1; j >= 0; j-- {
-		ip[j]++
-		if ip[j] > 0 {
-			break
-		}
-	}
-}
-
-func duplicateIP(ip net.IP) net.IP {
-	dup := make(net.IP, len(ip))
-	copy(dup, ip)
-	return dup
 }
 
 // ReadAvaiable reads what it can without blocking for more than
@@ -206,7 +148,6 @@
 }
 
 var InsufficientBufferError = errors.New("not enough buffer space")
->>>>>>> 724d02d9
 
 // ReadUntilRegex calls connection.Read() until it returns an error, or the cumulatively-read data matches the given regexp
 func ReadUntilRegex(connection net.Conn, res []byte, expr *regexp.Regexp) (int, error) {
